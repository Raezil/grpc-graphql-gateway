--- conflicted
+++ resolved
@@ -247,20 +247,6 @@
 		if f.IsCyclic {
 			return PrefixInterface(strings.ReplaceAll(tn, ".", "_"))
 		}
-<<<<<<< HEAD
-		if isInput {
-			if !IsGooglePackage(m) {
-				return PrefixInput(strings.ReplaceAll(tn, ".", "_"))
-			}
-			// Case google.protobuf.XXX
-			ptypeName, err := getImplementedPtypes(m)
-			if err != nil {
-				log.Fatalln("[PROTOC-GEN-GRAPHQL] Error:", err)
-			}
-			return "gql_ptypes_" + ptypeName + "." + PrefixInput(strings.ReplaceAll(tn, ".", "_"))
-		}
-=======
->>>>>>> 64edf6fe
 		var pkgPrefix string
 		pkg := NewPackage(m)
 		if IsGooglePackage(m) {
